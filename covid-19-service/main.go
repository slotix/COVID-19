package main

import (
	"bytes"
	"context"
	"encoding/json"
	"flag"
	"fmt"
	"io"
	"io/ioutil"
	"net/http"
	"os"
	"os/signal"
	"strings"
	"sync"
	"time"

	"github.com/gorilla/mux"
	"github.com/jasonlvhit/gocron"
)

type Config struct {
	Host string
}

// HTMLServer represents the web service that serves up HTML
type HTMLServer struct {
	server *http.Server
	wg     sync.WaitGroup
}

var (
	payloadFilePath   = "coronaPayload.json"
	dfkParseAPIServer = flag.String("p", "https://api.dataflowkit.com/v1/parse?api_key=", "DFK API Server address")
	apiKey            = flag.String("a", "15193b29b58de6b74ef8c8040adc6a2692975d26dc3b9198f4d7ed7ae6fc23e8", "DFK API Key")
	covidStatistics   []map[string]string
)

func init() {
}

func main() {
	serverCfg := Config{
		Host: "0.0.0.0:8008",
	}
	htmlServer := Start(serverCfg)
	defer htmlServer.Stop()

	stopScheduler := make(chan struct{})
	go runScheduler(stopScheduler)

	sigChan := make(chan os.Signal, 1)
	signal.Notify(sigChan, os.Interrupt)
	<-sigChan
	close(stopScheduler)

<<<<<<< HEAD
	fmt.Println("COVID-19 process server : shutting down")
=======
	fmt.Println("COVID-19 Service: shutting down")
>>>>>>> 4d5cb390
}

//Start HTTP server to handle API endpoints.
func Start(cfg Config) *HTMLServer {
	flag.Parse()

	_, cancel := context.WithCancel(context.Background())
	defer cancel()

	router := mux.NewRouter()

	// Create the HTML Server
	htmlServer := HTMLServer{
		server: &http.Server{
			Addr:           cfg.Host,
			Handler:        router,
			MaxHeaderBytes: 1 << 20,
		},
	}
	//liveness check
	router.HandleFunc("/ping", healthCheckHandler)

	//Get COVID-19 cases for specified country.
	router.HandleFunc("/v1/{cntr}", covidHandler)
	//Get all COVID-19 cases
	router.HandleFunc("/v1", covidHandler)

	// Add to the WaitGroup for the listener goroutine
	htmlServer.wg.Add(1)

	// this function launches updateCovidStat func to pull
	// updated information periodically (every hour)
	go func() {
<<<<<<< HEAD
=======
		gocron.Every(1).Hour().From(gocron.NextTick()).Do(updateCovidStat)
		<-gocron.Start()
	}()

	go func() {
>>>>>>> 4d5cb390
		fmt.Printf("\nCOVID-19 Service : started : Host=%v\n", htmlServer.server.Addr)
		htmlServer.server.ListenAndServe()
		htmlServer.wg.Done()
	}()
	return &htmlServer
}

//Stop HTTP server.
func (htmlServer *HTMLServer) Stop() error {
	// Create a context to attempt a graceful 5 second shutdown.
	const timeout = 5 * time.Second
	ctx, cancel := context.WithTimeout(context.Background(), timeout)
	defer cancel()

	fmt.Printf("\nCOVID-19 Service : stopping\n")

	// Attempt the graceful shutdown by closing the listener
	// and completing all inflight requests
	if err := htmlServer.server.Shutdown(ctx); err != nil {
		// Looks like we timed out on the graceful shutdown. Force close.
		if err := htmlServer.server.Close(); err != nil {
			fmt.Printf("\nCOVID-19 Service :  stopping : Error=%v\n", err)
			return err
		}
	}
	// Wait for the listener to report that it is closed.
	htmlServer.wg.Wait()
	fmt.Printf("\nCOVID-19 Service : Stopped\n")
	return nil
}

func runScheduler(done chan struct{}) {
	gocron.Every(1).Hour().From(gocron.NextTick()).Do(updateCoronaStat)
	for {
		select {
		case <-gocron.Start():
		case <-done:
			fmt.Println("Scheduler shutdowned")
			return
		}
	}
}

func healthCheckHandler(w http.ResponseWriter, r *http.Request) {
	w.WriteHeader(http.StatusOK)
	w.Header().Set("Content-Type", "application/json")
	io.WriteString(w, `{"alive":true}`)
}

// covidHandler handles API /v1 and /v1/{cntr} endpoints 
// covidStatistics variable is parsed here according to 
// passed {cntr} parameter   
func covidHandler(w http.ResponseWriter, r *http.Request) {
	w.Header().Set("Access-Control-Allow-Origin", "*")
	if r.Method == "OPTIONS" {
		w.Header().Set("Access-Control-Allow-Headers", "Content-Type")
		return
	}

	if covidStatistics == nil || len(covidStatistics) == 0 {
		http.Error(w, "Currently statistic is unavalialbe. Try later", http.StatusInternalServerError)
		return
	}

	w.Header().Set("Content-Type", "application/json")

	vars := mux.Vars(r)
	country, ok := vars["cntr"]
	//return results for all coutries
	if !ok {
		writeResponse(w, covidStatistics)
		return
	}

<<<<<<< HEAD
=======
	//return results for specified coutry
>>>>>>> 4d5cb390
	countryStatistic := map[string]string{}
	for _, countryStatistic = range covidStatistics {
		if strings.ToLower(countryStatistic["Country_text"]) == strings.ToLower(country) {
			writeResponse(w, countryStatistic)
			return
		}
	}

	//If specifid country not found return the very first result (world)  
	fmt.Println("Not Found")
	countryStatistic = covidStatistics[0]
	writeResponse(w, countryStatistic)

}

// updateCovidStat - send requests to DFK API
// Then DFK API pulls an actual COVID-19 data to covidStatistics map
func updateCovidStat() {
	//Load Payload to request live stats from worldometers.info
	payload, err := ioutil.ReadFile(payloadFilePath)
	if err != nil {
		fmt.Printf("An error occure during reading payload file: %s", err.Error())
		return
	}
	//Send POST request to Dataflowkit Scraping API.
	response, err := http.Post(*dfkParseAPIServer+*apiKey, "application/json", bytes.NewReader(payload))
	if err != nil {
		fmt.Printf("Failed to post request to DFK Scraper API: %s", err.Error())
		return
	}
	defer response.Body.Close()
	if response.StatusCode != 200 {
		body, err := ioutil.ReadAll(response.Body)
		if err != nil {
			fmt.Printf("Failed to read respose body: %s", err.Error())
			return
		}
		fmt.Printf("Failed to get COVID-19 statistics. Server returned: %s", string(body))
		return
	}
	//StatusOk
	body, err := ioutil.ReadAll(response.Body)
	if err != nil {
		fmt.Printf("Failed read response body: %s", err.Error())
		return
	}
	err = json.Unmarshal(body, &covidStatistics)
	if err != nil {
		fmt.Printf("Failed unmarshal response into map: %s", err.Error())
		return
	}
}

func writeResponse(w http.ResponseWriter, countryStatistic interface{}) {
	buff, err := json.Marshal(countryStatistic)
	if err != nil {
		fmt.Printf("Failed to marshal corona: %s", err.Error())
		http.Error(w, "Failed to retrieve COVID-19 info", http.StatusInternalServerError)
		return
	}
	_, err = io.WriteString(w, string(buff))
	if err != nil {
		fmt.Printf("Failed to write response: %s", err.Error())
		http.Error(w, "Failed to retrieve COVID-19 info", http.StatusInternalServerError)
		return
	}
	return
}<|MERGE_RESOLUTION|>--- conflicted
+++ resolved
@@ -32,7 +32,7 @@
 var (
 	payloadFilePath   = "coronaPayload.json"
 	dfkParseAPIServer = flag.String("p", "https://api.dataflowkit.com/v1/parse?api_key=", "DFK API Server address")
-	apiKey            = flag.String("a", "15193b29b58de6b74ef8c8040adc6a2692975d26dc3b9198f4d7ed7ae6fc23e8", "DFK API Key")
+	apiKey            = flag.String("a", "", "DFK API Key")
 	covidStatistics   []map[string]string
 )
 
@@ -54,11 +54,7 @@
 	<-sigChan
 	close(stopScheduler)
 
-<<<<<<< HEAD
-	fmt.Println("COVID-19 process server : shutting down")
-=======
 	fmt.Println("COVID-19 Service: shutting down")
->>>>>>> 4d5cb390
 }
 
 //Start HTTP server to handle API endpoints.
@@ -92,14 +88,6 @@
 	// this function launches updateCovidStat func to pull
 	// updated information periodically (every hour)
 	go func() {
-<<<<<<< HEAD
-=======
-		gocron.Every(1).Hour().From(gocron.NextTick()).Do(updateCovidStat)
-		<-gocron.Start()
-	}()
-
-	go func() {
->>>>>>> 4d5cb390
 		fmt.Printf("\nCOVID-19 Service : started : Host=%v\n", htmlServer.server.Addr)
 		htmlServer.server.ListenAndServe()
 		htmlServer.wg.Done()
@@ -132,7 +120,7 @@
 }
 
 func runScheduler(done chan struct{}) {
-	gocron.Every(1).Hour().From(gocron.NextTick()).Do(updateCoronaStat)
+	gocron.Every(1).Hour().From(gocron.NextTick()).Do(updateCovidStat)
 	for {
 		select {
 		case <-gocron.Start():
@@ -149,9 +137,9 @@
 	io.WriteString(w, `{"alive":true}`)
 }
 
-// covidHandler handles API /v1 and /v1/{cntr} endpoints 
-// covidStatistics variable is parsed here according to 
-// passed {cntr} parameter   
+// covidHandler handles API /v1 and /v1/{cntr} endpoints
+// covidStatistics variable is parsed here according to
+// passed {cntr} parameter
 func covidHandler(w http.ResponseWriter, r *http.Request) {
 	w.Header().Set("Access-Control-Allow-Origin", "*")
 	if r.Method == "OPTIONS" {
@@ -174,10 +162,7 @@
 		return
 	}
 
-<<<<<<< HEAD
-=======
-	//return results for specified coutry
->>>>>>> 4d5cb390
+	//return results for specified country
 	countryStatistic := map[string]string{}
 	for _, countryStatistic = range covidStatistics {
 		if strings.ToLower(countryStatistic["Country_text"]) == strings.ToLower(country) {
@@ -186,7 +171,7 @@
 		}
 	}
 
-	//If specifid country not found return the very first result (world)  
+	//If specifid country not found return the very first result (world)
 	fmt.Println("Not Found")
 	countryStatistic = covidStatistics[0]
 	writeResponse(w, countryStatistic)
